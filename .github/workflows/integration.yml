name: Integration test
on:
  push:
    branches:
      - main
  pull_request:

jobs:
  Test:
    runs-on: ubuntu-latest
    permissions:
      packages: read
      statuses: write
      checks: write
      contents: read
    container:
      image: ghcr.io/langproc/langproc-2022-cw/environment:v1.0.0
      credentials:
        username: ${{ github.actor }}
        password: ${{ secrets.GITHUB_TOKEN }}
    steps:
      - uses: actions/checkout@v2

      - name: Build and test
        id: test
        timeout-minutes: 1
        run: |
<<<<<<< HEAD
          python3 -m pip install colorama && ./scripts/test.py
=======
          ./scripts/test.sh
>>>>>>> 44d3d11a

      - name: Perm issue fix
        if: success() || failure()
        run: git config --global --add safe.directory "/__w/${{ github.event.repository.name }}/${{ github.event.repository.name }}"

      - name: Upload test results
        uses: dorny/test-reporter@v1
        if: success() || failure()
        with:
          name: Test results
          path: bin/junit_results.xml
          reporter: java-junit
          fail-on-error: false<|MERGE_RESOLUTION|>--- conflicted
+++ resolved
@@ -24,12 +24,7 @@
       - name: Build and test
         id: test
         timeout-minutes: 1
-        run: |
-<<<<<<< HEAD
-          python3 -m pip install colorama && ./scripts/test.py
-=======
-          ./scripts/test.sh
->>>>>>> 44d3d11a
+        run: python3 -m pip install colorama && ./scripts/test.py
 
       - name: Perm issue fix
         if: success() || failure()
